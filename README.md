# crazyswarm
How to fly a large swarm of Crazyflies

## Description
This repository should be all you need to set up a development environment for the USC Crazyflie swarm.
It mostly consists of links to other submodules, tied together with a build script.
The submodules are:

repo | description
---- | -----------
**crazyflie-clients-python**  | The official Crazyflie GUI client. Not customized. Useful for manual flight and sanity checks. |
**crazyflie-firmware**        | Our fork of the software that runs onboard the Crazyflie on the main CPU. Extensively modified with new controller, EKF, spline trajectories, etc.
**crazyflie-lib-python**      | A dependency of **crazyflie-clients-python**.
**crazyflie2-nrf-firmware**   | Our fork of the onboard software that controls the Crazyflie's radio. Modified to support broadcast communication to swarms.
**ros_ws/src/crazyflie_ros**  | The main ROS stack dealing with sending commands and recieving telemetry from the Crazyflie in ROS.
**ros_ws/src/object_tracker** | Our custom object tracker that, unlike Vicon's object tracker, doesn't require unique marker configurations per vehicle.
**ros_ws/src/vicon_ros**      | A ROS interface to the normal Vicon object tracking (that requires unique marker configurations).

Git submodules behave in a somewhat counterintuitive way.
They point to a *specific commit* in the submodule's commit tree.
They don't point to a named branch head like you might expect.
Therefore, if you modify one of the submodules listed above, you must also modify this repository
via `git submodule update` so it points to your new commit.

## Prerequisites
- Install ROS
- Install GNU ARM toolchain following [these instructions](https://github.com/bitcraze/crazyflie-firmware#install-a-toolchain)
- ??? (create an issue/PR if there are some we missed)

## Setup
```
git clone https://github.com/USC-ACTLab/crazyswarm2.git
./build.sh
```

## Firmware (NRF)

```
cd crazyflie2-nrf-firmware
tools/build/download_deps
make
make cload
```

<<<<<<< HEAD
## Crazyradio

```
cd crazyradio-firmware/firmware
make CRPA=1
python ../usbtools/launchBootloader.py
python ../usbtools/nrfbootload.py flash bin/cradio.bin

```

Unplug and replug radio.

## Kalman Filter
Initial test - using [suhetao's EKF](https://github.com/suhetao/stm32f4_mpu9250)

- predict + update takes 1606 uSec (stddev = 63 uSec)
- so 500hz predict + 100hz update is probably possible!
- and backtracking for time sync should be OK
- 16 states: quat, position, velocity, gyro bias, accelerometer bias
- using special ARM math library

=======
>>>>>>> 05186979
### Data Collection

Use https://github.com/whoenig/crazyflie-firmware/tree/cs_datacollection as firmware.
To collect data using SEGGER Real-Time Transfers (RRT), run

```
./JLinkExe -if swd -device STM32F405RG -speed 2000
```

and type `connect`. In a second terminal, from the scripts folder, execute `python3 RTT.py`.

## Radio Bandwidth

## Vicon<|MERGE_RESOLUTION|>--- conflicted
+++ resolved
@@ -42,7 +42,6 @@
 make cload
 ```
 
-<<<<<<< HEAD
 ## Crazyradio
 
 ```
@@ -55,17 +54,6 @@
 
 Unplug and replug radio.
 
-## Kalman Filter
-Initial test - using [suhetao's EKF](https://github.com/suhetao/stm32f4_mpu9250)
-
-- predict + update takes 1606 uSec (stddev = 63 uSec)
-- so 500hz predict + 100hz update is probably possible!
-- and backtracking for time sync should be OK
-- 16 states: quat, position, velocity, gyro bias, accelerometer bias
-- using special ARM math library
-
-=======
->>>>>>> 05186979
 ### Data Collection
 
 Use https://github.com/whoenig/crazyflie-firmware/tree/cs_datacollection as firmware.
