--- conflicted
+++ resolved
@@ -113,7 +113,6 @@
         sum = 0.0
         for poly in self.polygons:
             sum += poly.duration.to_sec()
-<<<<<<< HEAD
         return sum
 
     def evaluate(self, t):
@@ -124,7 +123,4 @@
                 return polyval_xyz(polygon, time_in_piece)
             time += polygon.duration.to_sec()
         # if we get here, the trajectory has ended
-        return polyval_xyz(self.polygons[-1], self.polygons[-1].duration.to_sec())
-=======
-        return sum
->>>>>>> 9e469387
+        return polyval_xyz(self.polygons[-1], self.polygons[-1].duration.to_sec())